#include <chrono>
#include <unordered_map>
#include <vector>
#include <gtest/gtest.h>
#include "gmock/gmock.h"
#include <thread>

#include "board.h"
#include "player.h"
#include "transposition_table.h"

namespace chess {
namespace {

<<<<<<< HEAD
TEST(Speed, ThreadTest) {
  auto start = std::chrono::system_clock::now();

  std::vector<std::unique_ptr<std::thread>> threads;
  for (int i = 0; i < 12*20; i++) {
    threads.push_back(std::make_unique<std::thread>([i] {
      int j = 1;
      j = i + j;
    }));
  }
  for (const auto& thread : threads) {
    thread->join();
  }

  auto duration = std::chrono::duration_cast<std::chrono::milliseconds>(
      std::chrono::system_clock::now() - start);
  std::cout << "Duration (ms): " << duration.count() << std::endl;
=======
TEST(Speed, SizeTest) {
  std::cout << "sizeof(HashTableEntry): " << sizeof(HashTableEntry) << std::endl;
  std::cout << "sizeof(Move): " << sizeof(Move) << std::endl;
  std::cout << "sizeof(BoardLocation): " << sizeof(BoardLocation) << std::endl;
  std::cout << "sizeof(Piece*): " << sizeof(Piece*) << std::endl;
  std::cout << "sizeof(Piece): " << sizeof(Piece) << std::endl;
  std::cout << "sizeof(std::optional<PieceType>): " << sizeof(std::optional<PieceType>) << std::endl;
  std::cout << "sizeof(std::optional<SimpleMove>): " << sizeof(std::optional<SimpleMove>) << std::endl;
  std::cout << "sizeof(std::optional<CastlingRights>): " << sizeof(std::optional<CastlingRights>) << std::endl;
  std::cout << "sizeof(std::optional<bool>): " << sizeof(std::optional<bool>) << std::endl;
>>>>>>> 29b63704
}

TEST(Speed, BoardTest) {
  auto start = std::chrono::system_clock::now();
  auto board = Board::CreateStandardSetup();
  PlayerOptions options;
  AlphaBetaPlayer player(options);
  options.enable_transposition_table = true;
  options.enable_multithreading = true;
  options.num_threads = 1;
  player.EnableDebug(true);

  std::chrono::milliseconds time_limit(10000);
  //auto res = player.MakeMove(*board, time_limit);
  auto res = player.MakeMove(*board, std::nullopt, 18);

  auto duration = std::chrono::duration_cast<std::chrono::milliseconds>(
      std::chrono::system_clock::now() - start);
  std::cout << "Duration (ms): " << duration.count() << std::endl;
  int nps = (int) ((((float)player.GetNumEvaluations()) / duration.count())*1000.0);
  std::cout << "Nodes/sec: " << nps << std::endl;
  std::cout << "Nodes: " << player.GetNumEvaluations() << std::endl;
  if (options.enable_check_extensions) {
    std::cout << "#Check extensions: " << player.GetNumCheckExtensions() << std::endl;
  }
  if (options.enable_late_move_pruning) {
    std::cout << "#LM pruned: " << player.GetNumLateMovesPruned() << std::endl;
  }
  if (options.enable_transposition_table) {
    std::cout << "#Cache hits: " << player.GetNumCacheHits() << std::endl;
    float cache_hit_rate = (float)player.GetNumCacheHits() /
      (float)player.GetNumEvaluations();
    std::cout << "Cache hit rate: " << cache_hit_rate << std::endl;
  }
  if (options.enable_late_move_reduction) {
    std::cout << "#LMR searches: " << player.GetNumLmrSearches()
      << std::endl;
    std::cout << "#LMR re-searches: " << player.GetNumLmrResearches()
      << std::endl;
  }
  if (options.enable_null_move_pruning) {
    std::cout << "#Null moves tried: " << player.GetNumNullMovesTried()
      << std::endl;
    std::cout << "#Null moves pruned: " << player.GetNumNullMovesPruned()
      << std::endl;
  }
  int64_t lazy_eval = player.GetNumLazyEval();
  if (lazy_eval > 0) {
    std::cout << "#Lazy eval: " << lazy_eval << std::endl;
  }

  if (res.has_value() && std::get<1>(res.value()).has_value()) {
    const auto& val = res.value();
    std::cout << "Searched depth: " << std::get<2>(val) << std::endl;
    std::cout << "move: " << std::get<1>(val).value() << std::endl;
    std::cout << "evaluation: " << std::get<0>(val) << std::endl;
  } else {
    std::cout << "move missing" << std::endl;
  }

}

}  // namespace
}  // namespace chess
<|MERGE_RESOLUTION|>--- conflicted
+++ resolved
@@ -12,7 +12,6 @@
 namespace chess {
 namespace {
 
-<<<<<<< HEAD
 TEST(Speed, ThreadTest) {
   auto start = std::chrono::system_clock::now();
 
@@ -30,18 +29,6 @@
   auto duration = std::chrono::duration_cast<std::chrono::milliseconds>(
       std::chrono::system_clock::now() - start);
   std::cout << "Duration (ms): " << duration.count() << std::endl;
-=======
-TEST(Speed, SizeTest) {
-  std::cout << "sizeof(HashTableEntry): " << sizeof(HashTableEntry) << std::endl;
-  std::cout << "sizeof(Move): " << sizeof(Move) << std::endl;
-  std::cout << "sizeof(BoardLocation): " << sizeof(BoardLocation) << std::endl;
-  std::cout << "sizeof(Piece*): " << sizeof(Piece*) << std::endl;
-  std::cout << "sizeof(Piece): " << sizeof(Piece) << std::endl;
-  std::cout << "sizeof(std::optional<PieceType>): " << sizeof(std::optional<PieceType>) << std::endl;
-  std::cout << "sizeof(std::optional<SimpleMove>): " << sizeof(std::optional<SimpleMove>) << std::endl;
-  std::cout << "sizeof(std::optional<CastlingRights>): " << sizeof(std::optional<CastlingRights>) << std::endl;
-  std::cout << "sizeof(std::optional<bool>): " << sizeof(std::optional<bool>) << std::endl;
->>>>>>> 29b63704
 }
 
 TEST(Speed, BoardTest) {
